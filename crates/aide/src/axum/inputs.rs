--- conflicted
+++ resolved
@@ -400,10 +400,9 @@
     }
 }
 
-<<<<<<< HEAD
 #[cfg(feature = "axum-sqlx-tx")]
 impl<DB: sqlx::Database> OperationInput for axum_sqlx_tx::Tx<DB> {}
-=======
+
 #[cfg(feature = "jwt-authorizer")]
 mod jwt_authorizer {
     use super::*;
@@ -442,5 +441,4 @@
             );
         }
     }
-}
->>>>>>> f88ac212
+}